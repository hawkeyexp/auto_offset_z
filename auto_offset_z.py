# Perform an easy auto offset calibration with BLTouch or Probe and a pysical z endstop (cnc-style)
#
# Initially developed for use with BLTouch
#
# Copyright (C) 2022 Marc Hillesheim <marc.hillesheim@outlook.de>
#
# Version 0.0.6 / 13.07.2024
#
# This file may be distributed under the terms of the GNU GPLv3 license.

from . import probe
import math

class AutoOffsetZCalibration:
    def __init__(self, config):
        self.printer = config.get_printer()
        x_pos_center, y_pos_center = config.getfloatlist("center_xy_position", count=2)
        x_pos_endstop, y_pos_endstop = config.getfloatlist("endstop_xy_position", count=2)
        self.center_x_pos, self.center_y_pos = x_pos_center, y_pos_center
        self.endstop_x_pos, self.endstop_y_pos = x_pos_endstop, y_pos_endstop
        self.z_hop = config.getfloat("z_hop", default=10.0)
        self.z_hop_speed = config.getfloat('z_hop_speed', 15., above=0.)
        zconfig = config.getsection('stepper_z')
        self.max_z = zconfig.getfloat('position_max', note_valid=False)
        self.ignore_alignment = config.getboolean('ignore_alignment', False)
        self.ignore_endstopoffset = config.getboolean('ignore_endstopoffset', False)
        self.endstop_pin = zconfig.get('endstop_pin')
        self.speed = config.getfloat('speed', 50.0, above=0.)
        self.offsetadjust = config.getfloat('offsetadjust', 0)
        self.internalendstopoffset = config.getfloat('internalendstopoffset', 0.5)
        self.offset_min = config.getfloat('offset_min', -1)
        self.offset_max = config.getfloat('offset_max', 1)
        self.endstop_min = config.getfloat('endstop_min', 0)
        self.endstop_max = config.getfloat('endstop_max', 0)
        self.gcode = self.printer.lookup_object('gcode')
        self.gcode_move = self.printer.lookup_object('gcode_move')
        self.gcode.register_command("AUTO_OFFSET_Z", self.cmd_AUTO_OFFSET_Z, desc=self.cmd_AUTO_OFFSET_Z_help)

        # check if a bltouch is installed
        if config.has_section("bltouch"):
            bltouch = config.getsection('bltouch')
            self.x_offset = bltouch.getfloat('x_offset', note_valid=False)
            self.y_offset = bltouch.getfloat('y_offset', note_valid=False)
            # check if a possible valid offset is set for bltouch
            if ((self.x_offset == 0) and (self.y_offset == 0)):
                raise config.error("AutoOffsetZ: Check the x and y offset [bltouch] - it seems both are zero and the BLTouch can't be at the same position as the nozzle :-)")
            # check if bltouch is set as endstop
            if ('virtual_endstop' in self.endstop_pin):
                raise config.error("AutoOffsetZ: BLTouch can't be used as z endstop with this command - use a physical endstop instead.")

        # check if a probe is installed
        elif config.has_section("probe"):
            probe = config.getsection('probe')
            self.x_offset = probe.getfloat('x_offset', note_valid=False)
            self.y_offset = probe.getfloat('y_offset', note_valid=False)
            # check if a possible valid offset is set for probe
            if ((self.x_offset == 0) and (self.y_offset == 0)):
                raise config.error("AutoOffsetZ: Check the x and y offset from [probe] - it seems both are 0 and the Probe can't be at the same position as the nozzle :-)")
            # check if probe is set as endstop
            if ('virtual_endstop' in self.endstop_pin):
                raise config.error("AutoOffsetZ: Probe can't be used as z endstop - use a physical endstop instead.")
        else:
            raise config.error("AutoOffsetZ: No bltouch or probe in configured in your system - check your setup.")

        # check if qgl or ztilt is available
        if config.has_section("quad_gantry_level"):
            self.adjusttype = "qgl"
        elif config.has_section("z_tilt"):
            self.adjusttype = "ztilt"
        elif self.ignore_alignment == 1:
            self.adjusttype = "ignore"
        else:
            raise config.error("AutoOffsetZ: This can only be used if your config contains a section [quad_gantry_level] or [z_tilt].")

    # custom round operation based mathematically instead of python default cutting off
    def rounding(self,n, decimals=0):
        expoN = n * 10 ** decimals
        if abs(expoN) - abs(math.floor(expoN)) < 0.5:
            return math.floor(expoN) / 10 ** decimals
        return math.ceil(expoN) / 10 ** decimals

    def cmd_AUTO_OFFSET_Z(self, gcmd):
        # check if all axes are homed
        toolhead = self.printer.lookup_object('toolhead')
        curtime = self.printer.get_reactor().monotonic()
        kin_status = toolhead.get_kinematics().get_status(curtime)
        paramoffsetadjust = gcmd.get_float('OFFSETADJUST', default=0)
        probe_obj = self.printer.lookup_object('probe', None)

        # debug output start #
        # gcmd.respond_raw("AutoOffsetZ (Homeing Result): %s" % (kin_status))
        # debug output end #

        if ('x' not in kin_status['homed_axes'] or
            'y' not in kin_status['homed_axes'] or
            'z' not in kin_status['homed_axes']):
            raise gcmd.error("You must home X, Y and Z axes first")

        if self.adjusttype == "qgl":
            # debug output start #
            #gcmd.respond_raw("AutoOffsetZ (Alignment Type): %s" % (self.adjusttype))
            # debug output end #

            # check if qgl has applied
            alignment_status = self.printer.lookup_object('quad_gantry_level').get_status(gcmd)
            if alignment_status['applied'] != 1:
                raise gcmd.error("AutoOffsetZ: You have to do a quad gantry level first")

        elif self.adjusttype == "ztilt":
            # debug output start #
            #gcmd.respond_raw("AutoOffsetZ (Alignment Type): %s" % (self.adjusttype))
            # debug output end #

            # check if ztilt has applied
            alignment_status = self.printer.lookup_object('z_tilt').get_status(gcmd)
            if alignment_status['applied'] != 1:
                raise gcmd.error("AutoOffsetZ: You have to do a z tilt first")

        elif self.adjusttype == "ignore":
            gcmd.respond_info("AutoOffsetZ: Ignoring alignment as you requested by config ...")
        else:
            raise config.error("AutoOffsetZ: Your printer has no config for [quad_gantry_level] or [z_tilt] which is needed to work correctly.")

        # debug output start #
        #gcmd.respond_raw("AutoOffsetZ (Alignment Result): %s" % (alignment_status))
        # debug output end #

        gcmd_offset = self.gcode.create_gcode_command("SET_GCODE_OFFSET",
                                                      "SET_GCODE_OFFSET",
                                                      {'Z': 0})
        self.gcode_move.cmd_SET_GCODE_OFFSET(gcmd_offset)

        # Move with probe or bltouch to endstop XY position and test surface z position
        gcmd.respond_info("AutoOffsetZ: Probing endstop ...")
<<<<<<< HEAD
        toolhead.manual_move([self.endstop_x_pos - self.x_offset, self.endstop_y_pos - self.y_offset], self.speed)

        probe_session = probe_obj.start_probe_session(gcmd)
        probe_session.run_probe(gcmd)
        zendstop = probe_session.pull_probed_results()[0]
        probe_session.end_probe_session()

=======
        toolhead.manual_move([self.endstop_x_pos - self.x_offset, self.endstop_y_pos - self.y_offset, self.z_hop], self.speed)
        zendstop = self.printer.lookup_object('probe').run_probe(gcmd)
>>>>>>> 906ed6a8
        # Perform Z Hop
        if self.z_hop:
            toolhead.manual_move([None, None, self.z_hop], self.z_hop_speed)

        # Move with probe or bltouch to center XY position and test surface z position
        gcmd.respond_info("AutoOffsetZ: Probing bed ...")
        toolhead.manual_move([self.center_x_pos - self.x_offset, self.center_y_pos - self.y_offset], self.speed)

        probe_session = probe_obj.start_probe_session(gcmd)
        probe_session.run_probe(gcmd)
        zbed = probe_session.pull_probed_results()[0]
        probe_session.end_probe_session()

        # Perform Z Hop
        if self.z_hop:
            toolhead.manual_move([None, None, self.z_hop], self.z_hop_speed)

        # calcualtion offset
        if self.ignore_endstopoffset == 1:
            self.internalendstopoffset = 0
            gcmd.respond_info("AutoOffsetZ: Igoring internal endstop offset as you requested by config ...")

        diffbedendstop = zendstop[2] - zbed[2]
        if paramoffsetadjust != 0:
            offset = self.rounding((0 - diffbedendstop  + self.internalendstopoffset) + paramoffsetadjust,3)
            gcmd.respond_info("AutoOffsetZ:\nBed: %.3f\nEndstop: %.3f\nDiff: %.3f\nParam Manual Adjust: %.3f\nTotal Calculated Offset: %.3f" % (zbed[2],zendstop[2],diffbedendstop,paramoffsetadjust,offset,))
        else:
            offset = self.rounding((0 - diffbedendstop  + self.internalendstopoffset) + self.offsetadjust,3)
            gcmd.respond_info("AutoOffsetZ:\nBed: %.3f\nEndstop: %.3f\nDiff: %.3f\nConfig Manual Adjust: %.3f\nTotal Calculated Offset: %.3f" % (zbed[2],zendstop[2],diffbedendstop,self.offsetadjust,offset,))

        # failsave
        if offset < self.offset_min or offset > self.offset_max:
            raise gcmd.error("AutoOffsetZ: Your calculated offset is out of config limits! (Min: %.3f mm | Max: %.3f mm) - abort..." % (self.offset_min,self.offset_max))

        if self.endstop_min != 0 and zendstop[2] < self.endstop_min:
            raise gcmd.error("AutoOffsetZ: Your endstop value is out of config limits! (Min: %.3f mm | Meassured: %.3f mm) - abort..." % (self.endstop_min,zendstop[2]))

        if self.endstop_max != 0 and zendstop[2] > self.endstop_max:
            raise gcmd.error("AutoOffsetZ: Your endstop value is out of config limits! (Max: %.3f mm | Meassured: %.3f mm) - abort..." % (self.endstop_max,zendstop[2]))

        self.set_offset(offset)

    cmd_AUTO_OFFSET_Z_help = "Test endstop and bed surface to calcualte g-code offset for Z"

    def set_offset(self, offset):
        # reset pssible existing offset to zero
        gcmd_offset = self.gcode.create_gcode_command("SET_GCODE_OFFSET",
                                                      "SET_GCODE_OFFSET",
                                                      {'Z': 0})
        self.gcode_move.cmd_SET_GCODE_OFFSET(gcmd_offset)
        # set new offset
        gcmd_offset = self.gcode.create_gcode_command("SET_GCODE_OFFSET",
                                                      "SET_GCODE_OFFSET",
                                                      {'Z': offset})
        self.gcode_move.cmd_SET_GCODE_OFFSET(gcmd_offset)


def load_config(config):
    return AutoOffsetZCalibration(config)<|MERGE_RESOLUTION|>--- conflicted
+++ resolved
@@ -4,7 +4,7 @@
 #
 # Copyright (C) 2022 Marc Hillesheim <marc.hillesheim@outlook.de>
 #
-# Version 0.0.6 / 13.07.2024
+# Version 0.0.6 / 13.07.2024 | Probe Fix from AndreyShpilevoy
 #
 # This file may be distributed under the terms of the GNU GPLv3 license.
 
@@ -132,18 +132,13 @@
 
         # Move with probe or bltouch to endstop XY position and test surface z position
         gcmd.respond_info("AutoOffsetZ: Probing endstop ...")
-<<<<<<< HEAD
-        toolhead.manual_move([self.endstop_x_pos - self.x_offset, self.endstop_y_pos - self.y_offset], self.speed)
+        toolhead.manual_move([self.endstop_x_pos - self.x_offset, self.endstop_y_pos - self.y_offset, self.z_hop], self.speed)
 
         probe_session = probe_obj.start_probe_session(gcmd)
         probe_session.run_probe(gcmd)
         zendstop = probe_session.pull_probed_results()[0]
         probe_session.end_probe_session()
 
-=======
-        toolhead.manual_move([self.endstop_x_pos - self.x_offset, self.endstop_y_pos - self.y_offset, self.z_hop], self.speed)
-        zendstop = self.printer.lookup_object('probe').run_probe(gcmd)
->>>>>>> 906ed6a8
         # Perform Z Hop
         if self.z_hop:
             toolhead.manual_move([None, None, self.z_hop], self.z_hop_speed)
